// Copyright Amazon.com, Inc. or its affiliates. All Rights Reserved.\r
// SPDX-License-Identifier: Apache-2.0

namespace AWS.Messaging.Publishers;

/// <summary>
/// Represents the results of a published message
/// </summary>
public interface IPublishResponse
{
    /// <summary>
<<<<<<< HEAD
    /// Gets and sets the property EventId.
    /// <para>
    /// The ID of the event.
    /// </para>
    /// </summary>
    public string? EventId { get; set; }
=======
    /// Gets and sets the property MessageId.
    /// <para>
    /// The ID of the message.
    /// </para>
    /// </summary>
    public string? MessageId { get; set; }
>>>>>>> 6c2e25f7
}<|MERGE_RESOLUTION|>--- conflicted
+++ resolved
@@ -9,19 +9,10 @@
 public interface IPublishResponse
 {
     /// <summary>
-<<<<<<< HEAD
-    /// Gets and sets the property EventId.
-    /// <para>
-    /// The ID of the event.
-    /// </para>
-    /// </summary>
-    public string? EventId { get; set; }
-=======
     /// Gets and sets the property MessageId.
     /// <para>
     /// The ID of the message.
     /// </para>
     /// </summary>
     public string? MessageId { get; set; }
->>>>>>> 6c2e25f7
 }